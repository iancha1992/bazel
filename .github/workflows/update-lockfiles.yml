--- conflicted
+++ resolved
@@ -18,22 +18,12 @@
     steps:
       - name: Check out code
         uses: actions/checkout@v2
-<<<<<<< HEAD
-      - name: Install bazelisk
-        run: |
-          echo hi
-          curl -LO "https://github.com/bazelbuild/bazelisk/releases/download/v1.19.0/bazelisk-linux-amd64"
-          mkdir -p "${GITHUB_WORKSPACE}/bin/"
-          mv bazelisk-linux-amd64 "${GITHUB_WORKSPACE}/bin/bazel"
-          chmod +x "${GITHUB_WORKSPACE}/bin/bazel"
-=======
       # - name: Install bazelisk
       #   run: |
       #     curl -LO "https://github.com/bazelbuild/bazelisk/releases/download/v1.19.0/bazelisk-linux-amd64"
       #     mkdir -p "${GITHUB_WORKSPACE}/bin/"
       #     mv bazelisk-linux-amd64 "${GITHUB_WORKSPACE}/bin/bazel"
       #     chmod +x "${GITHUB_WORKSPACE}/bin/bazel"
->>>>>>> 98733bab
       - name: Testing
         run: |
           echo hi testing!
